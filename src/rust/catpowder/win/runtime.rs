// Copyright (c) Microsoft Corporation.
// Licensed under the MIT license.

//======================================================================================================================
// Imports
//======================================================================================================================

use crate::{
    catpowder::win::{
        api::XdpApi,
        ring::{RxRing, TxRing, XdpBuffer},
    },
    demi_sgarray_t, demi_sgaseg_t,
    demikernel::config::Config,
    inetstack::protocols::{layer1::PhysicalLayer, MAX_HEADER_SIZE},
    runtime::{
        fail::Fail,
        libxdp,
        memory::{DemiBuffer, MemoryRuntime},
        network::consts::RECEIVE_BATCH_SIZE,
        Runtime, SharedObject,
    },
};
use ::arrayvec::ArrayVec;
use ::libc::c_void;
use ::std::{borrow::BorrowMut, mem};
use windows::Win32::{
    Foundation::ERROR_INSUFFICIENT_BUFFER,
    System::SystemInformation::{
        GetLogicalProcessorInformationEx, RelationProcessorCore, SYSTEM_LOGICAL_PROCESSOR_INFORMATION_EX,
    },
};

//======================================================================================================================
// Structures
//======================================================================================================================

/// A LibOS built on top of Windows XDP.
#[derive(Clone)]
pub struct SharedCatpowderRuntime(SharedObject<CatpowderRuntimeInner>);

/// The inner state of the Catpowder runtime.
struct CatpowderRuntimeInner {
    api: XdpApi,
    tx: TxRing,
    rx_rings: Vec<RxRing>,
    vf_rx_rings: Vec<RxRing>,
}
//======================================================================================================================
// Implementations
//======================================================================================================================
impl SharedCatpowderRuntime {
    ///
    /// Number of buffers in the rings.
    ///
    /// **NOTE:** To introduce batch support (i.e., having more than one buffer in the ring), we need to revisit current
    /// implementation. It is not all about just changing this constant.
    ///
    const RING_LENGTH: u32 = 1;

    /// Instantiates a new XDP runtime.
    pub fn new(config: &Config) -> Result<Self, Fail> {
        let ifindex: u32 = config.local_interface_index()?;
        let vf_if_index = config.local_vf_interface_index(); // N.B. this one is optional

        trace!("Creating XDP runtime.");
        let mut api: XdpApi = XdpApi::new()?;

        // Open TX and RX rings
        let tx: TxRing = TxRing::new(&mut api, Self::RING_LENGTH, ifindex, 0)?;

        let queue_count: u32 = deduce_rss_settings(&mut api, ifindex)?;
        let mut rx_rings: Vec<RxRing> = Vec::with_capacity(queue_count as usize);
        for queueid in 0..queue_count {
            rx_rings.push(RxRing::new(&mut api, Self::RING_LENGTH, ifindex, queueid as u32)?);
        }
<<<<<<< HEAD
        trace!("Created {} RX rings on interface {}.", rx_rings.len(), ifindex);
=======
        trace!("Created {} RX rings on interface {}", rx_rings.len(), ifindex);
>>>>>>> 1e61b407

        if let Ok(vf_if_index) = vf_if_index { // Optionally create VF RX rings
            let vf_queue_count = deduce_rss_settings(&mut api, vf_if_index)?;
            let mut vf_rx_rings = Vec::with_capacity(vf_queue_count as usize);
            for queueid in 0..vf_queue_count {
                vf_rx_rings.push(RxRing::new(&mut api, Self::RING_LENGTH, vf_if_index, queueid as u32)?);
            }
            trace!("Created {} RX rings on VF interface {}.", vf_rx_rings.len(), vf_if_index);

            Ok(Self(SharedObject::new(CatpowderRuntimeInner {
                api,
                tx,
                rx_rings,
                vf_rx_rings,
            })))
        } else {
            Ok(Self(SharedObject::new(CatpowderRuntimeInner {
                api,
                tx,
                rx_rings,
                vf_rx_rings: Vec::new(),
            })))
        }
    }
}

impl PhysicalLayer for SharedCatpowderRuntime {
    /// Transmits a packet.
    fn transmit(&mut self, pkt: DemiBuffer) -> Result<(), Fail> {
        let pkt_size: usize = pkt.len();
        trace!("transmit(): pkt_size={:?}", pkt_size);
        if pkt_size >= u16::MAX as usize {
            let cause = format!("packet is too large: {:?}", pkt_size);
            warn!("{}", cause);
            return Err(Fail::new(libc::ENOTSUP, &cause));
        }

        let mut idx: u32 = 0;

        if self.0.borrow_mut().tx.reserve_tx(Self::RING_LENGTH, &mut idx) != Self::RING_LENGTH {
            let cause = format!("failed to reserve producer space for packet");
            warn!("{}", cause);
            return Err(Fail::new(libc::EAGAIN, &cause));
        }

        let mut buf: XdpBuffer = self.0.borrow_mut().tx.get_buffer(idx, pkt_size);
        buf.copy_from_slice(&pkt);

        self.0.borrow_mut().tx.submit_tx(Self::RING_LENGTH);

        // Notify socket.
        let mut outflags: i32 = libxdp::XSK_NOTIFY_RESULT_FLAGS::default();
        let flags: i32 =
            libxdp::_XSK_NOTIFY_FLAGS_XSK_NOTIFY_FLAG_POKE_TX | libxdp::_XSK_NOTIFY_FLAGS_XSK_NOTIFY_FLAG_WAIT_TX;

        if let Err(e) = self.0.borrow_mut().notify_socket(flags, u32::MAX, &mut outflags) {
            let cause = format!("failed to notify socket: {:?}", e);
            warn!("{}", cause);
            return Err(Fail::new(libc::EAGAIN, &cause));
        }

        if self
            .0
            .borrow_mut()
            .tx
            .reserve_tx_completion(Self::RING_LENGTH, &mut idx)
            != Self::RING_LENGTH
        {
            let cause = format!("failed to send packet");
            warn!("{}", cause);
            return Err(Fail::new(libc::EAGAIN, &cause));
        }

        self.0.borrow_mut().tx.release_tx_completion(Self::RING_LENGTH);
        Ok(())
    }

    /// Polls for received packets.
    fn receive(&mut self) -> Result<ArrayVec<DemiBuffer, RECEIVE_BATCH_SIZE>, Fail> {
        let mut ret: ArrayVec<DemiBuffer, RECEIVE_BATCH_SIZE> = ArrayVec::new();
        let mut idx: u32 = 0;

        for rx in self.0.borrow_mut().rx_rings.iter_mut() {
            if rx.reserve_rx(Self::RING_LENGTH, &mut idx) == Self::RING_LENGTH {
                let xdp_buffer: XdpBuffer = rx.get_buffer(idx);
                let dbuf: DemiBuffer = DemiBuffer::from_slice(&*xdp_buffer)?;
                rx.release_rx(Self::RING_LENGTH);

                ret.push(dbuf);

                rx.reserve_rx_fill(Self::RING_LENGTH, &mut idx);
                // NB for now there is only ever one element in the fill ring, so we don't have to
                // change the ring contents.
                rx.submit_rx_fill(Self::RING_LENGTH);

                if ret.is_full() {
                    break;
                }
            }
        }

        for rx in self.0.borrow_mut().vf_rx_rings.iter_mut() {
            if rx.reserve_rx(Self::RING_LENGTH, &mut idx) == Self::RING_LENGTH {
                let xdp_buffer: XdpBuffer = rx.get_buffer(idx);
                let dbuf: DemiBuffer = DemiBuffer::from_slice(&*xdp_buffer)?;
                rx.release_rx(Self::RING_LENGTH);

                ret.push(dbuf);

                rx.reserve_rx_fill(Self::RING_LENGTH, &mut idx);
                // NB for now there is only ever one element in the fill ring, so we don't have to
                // change the ring contents.
                rx.submit_rx_fill(Self::RING_LENGTH);

                if ret.is_full() {
                    break;
                }
            }
        }

        Ok(ret)
    }
}

impl CatpowderRuntimeInner {
    /// Notifies the socket that there are packets to be transmitted.
    fn notify_socket(&mut self, flags: i32, timeout: u32, outflags: &mut i32) -> Result<(), Fail> {
        self.tx.notify_socket(&mut self.api, flags, timeout, outflags)
    }
}

//======================================================================================================================
// Functions
//======================================================================================================================

fn count_processor_cores() -> Result<usize, Fail> {
    let mut proc_info: SYSTEM_LOGICAL_PROCESSOR_INFORMATION_EX = SYSTEM_LOGICAL_PROCESSOR_INFORMATION_EX::default();
    let mut buffer_len: u32 = 0;

    if let Err(e) =
        unsafe { GetLogicalProcessorInformationEx(RelationProcessorCore, Some(&mut proc_info), &mut buffer_len) }
    {
        if e.code() != ERROR_INSUFFICIENT_BUFFER.to_hresult() {
            let cause: String = format!("GetLogicalProcessorInformationEx failed: {:?}", e);
            return Err(Fail::new(libc::EFAULT, &cause));
        }
    } else {
        return Err(Fail::new(
            libc::EFAULT,
            "GetLogicalProcessorInformationEx did not return any information",
        ));
    }

    let mut buf: Vec<u8> = vec![0; buffer_len as usize];
    if let Err(e) = unsafe {
        GetLogicalProcessorInformationEx(
            RelationProcessorCore,
            Some(buf.as_mut_ptr() as *mut SYSTEM_LOGICAL_PROCESSOR_INFORMATION_EX),
            &mut buffer_len,
        )
    } {
        let cause: String = format!("GetLogicalProcessorInformationEx failed: {:?}", e);
        return Err(Fail::new(libc::EFAULT, &cause));
    }

    let mut core_count: usize = 0;
    let std::ops::Range {
        start: mut proc_core_info,
        end: proc_core_end,
    } = buf.as_ptr_range();
    while proc_core_info < proc_core_end && proc_core_info >= buf.as_ptr() {
        // Safety: the buffer is initialized to valid values by GetLogicalProcessorInformationEx, and the pointer is
        // not aliased. Bounds are checked above.
        let proc_info: &SYSTEM_LOGICAL_PROCESSOR_INFORMATION_EX =
            unsafe { &*(proc_core_info as *const SYSTEM_LOGICAL_PROCESSOR_INFORMATION_EX) };
        if proc_info.Relationship == RelationProcessorCore {
            core_count += 1;
        }
        proc_core_info = proc_core_info.wrapping_add(proc_info.Size as usize);
    }

    return Ok(core_count);
}

/// Deduces the RSS settings for the given interface. Returns the number of valid RSS queues for the interface.
fn deduce_rss_settings(api: &mut XdpApi, ifindex: u32) -> Result<u32, Fail> {
    const DUMMY_QUEUE_LENGTH: u32 = 1;
    let sys_proc_count: u32 = count_processor_cores()? as u32;

    // NB there will always be at least one queue available, hence starting the loop at 1. There should not be more
    // queues than the number of processors on the system.
    for queueid in 1..sys_proc_count {
        match TxRing::new(api, DUMMY_QUEUE_LENGTH, ifindex, queueid) {
            Ok(_) => (),
            Err(e) => {
                warn!(
                    "Failed to create TX ring on queue {}: {:?}. This is only an error if {} is a valid RSS queue \
                     ID",
                    queueid, e, queueid
                );
                return Ok(queueid);
            },
        }
    }

    Ok(sys_proc_count)
}

//======================================================================================================================
// Trait Implementations
//======================================================================================================================

/// Memory runtime trait implementation for XDP Runtime.
impl MemoryRuntime for SharedCatpowderRuntime {
    /// Allocates a scatter-gather array.
    fn sgaalloc(&self, size: usize) -> Result<demi_sgarray_t, Fail> {
        // TODO: Allocate an array of buffers if requested size is too large for a single buffer.

        // We can't allocate a zero-sized buffer.
        if size == 0 {
            let cause: String = format!("cannot allocate a zero-sized buffer");
            error!("sgaalloc(): {}", cause);
            return Err(Fail::new(libc::EINVAL, &cause));
        }

        // We can't allocate more than a single buffer.
        if size > u16::MAX as usize {
            return Err(Fail::new(libc::EINVAL, "size too large for a single demi_sgaseg_t"));
        }

        // First allocate the underlying DemiBuffer.
        // Always allocate with header space for now even if we do not need it.
        let buf: DemiBuffer = DemiBuffer::new_with_headroom(size as u16, MAX_HEADER_SIZE as u16);

        // Create a scatter-gather segment to expose the DemiBuffer to the user.
        let data: *const u8 = buf.as_ptr();
        let sga_seg: demi_sgaseg_t = demi_sgaseg_t {
            sgaseg_buf: data as *mut c_void,
            sgaseg_len: size as u32,
        };

        // Create and return a new scatter-gather array (which inherits the DemiBuffer's reference).
        Ok(demi_sgarray_t {
            sga_buf: buf.into_raw().as_ptr() as *mut c_void,
            sga_numsegs: 1,
            sga_segs: [sga_seg],
            sga_addr: unsafe { mem::zeroed() },
        })
    }
}

/// Runtime trait implementation for XDP Runtime.
impl Runtime for SharedCatpowderRuntime {}<|MERGE_RESOLUTION|>--- conflicted
+++ resolved
@@ -74,11 +74,8 @@
         for queueid in 0..queue_count {
             rx_rings.push(RxRing::new(&mut api, Self::RING_LENGTH, ifindex, queueid as u32)?);
         }
-<<<<<<< HEAD
-        trace!("Created {} RX rings on interface {}.", rx_rings.len(), ifindex);
-=======
+
         trace!("Created {} RX rings on interface {}", rx_rings.len(), ifindex);
->>>>>>> 1e61b407
 
         if let Ok(vf_if_index) = vf_if_index { // Optionally create VF RX rings
             let vf_queue_count = deduce_rss_settings(&mut api, vf_if_index)?;
