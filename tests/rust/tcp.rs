--- conflicted
+++ resolved
@@ -57,10 +57,7 @@
 /// A default amount of time to wait on an operation to complete. This was chosen arbitrarily to be high enough to
 /// ensure most OS operations will complete.
 const DEFAULT_TIMEOUT: Duration = Duration::from_millis(100);
-<<<<<<< HEAD
-=======
 const BAD_WAIT_TIMEOUT: Duration = Duration::from_millis(1);
->>>>>>> 60d76cf9
 
 use std::{
     net::{
@@ -192,11 +189,7 @@
         // Close connection.
         safe_close_active(&mut libos, sockqd)?;
         // Sleep for a while to give Alice time to finish.
-<<<<<<< HEAD
-        sleep(Duration::from_millis(100));
-=======
         bob_barrier.wait();
->>>>>>> 60d76cf9
 
         Ok(())
     });
@@ -277,12 +270,7 @@
         // Close connection.
         safe_close_active(&mut libos, sockqd)?;
         // Sleep for a while to give Alice time to finish.
-<<<<<<< HEAD
-        sleep(Duration::from_millis(100));
-
-=======
         bob_barrier.wait();
->>>>>>> 60d76cf9
         Ok(())
     });
 
@@ -387,12 +375,7 @@
 
         // Close connection.
         safe_close_active(&mut libos, sockqd)?;
-<<<<<<< HEAD
-        // Sleep for a while to give Alice time to finish.
-        sleep(Duration::from_millis(100));
-=======
         bob_barrier.wait();
->>>>>>> 60d76cf9
 
         Ok(())
     });
@@ -754,13 +737,7 @@
 
         // Close connection.
         safe_close_active(&mut libos, sockqd)?;
-<<<<<<< HEAD
-        // Sleep for a while to give Alice time to finish.
-        sleep(Duration::from_millis(100));
-
-=======
         bob_barrier.wait();
->>>>>>> 60d76cf9
         Ok(())
     });
 
@@ -1005,13 +982,7 @@
         // Close connection.
         safe_close_active(&mut libos, sockqd)?;
 
-<<<<<<< HEAD
-        // Sleep for a while to give Alice time to finish.
-        sleep(Duration::from_millis(100));
-
-=======
         bob_barrier.wait();
->>>>>>> 60d76cf9
         Ok(())
     });
 
